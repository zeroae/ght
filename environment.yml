<<<<<<< HEAD
name: gittr-dev
=======

name: ght-dev
>>>>>>> bf40da7f
channels:
  - zeroae
  - conda-forge
  - defaults
dependencies:
  - python
  - pip
  - pip:
    - -e .

  # Setup Requirements (setup.py:setup_requirements)
  - setuptools_scm
  - setuptools_scm_git_archive
  - wheel

  # Install Requirements (setup.py:requirements)
  - click >=7.0
  - click-plugins
  - entrypoints
  - gitpython >=3.1.0,<3.2
  - jinja2 >=2.11.1,<3
  - jinja2-time ==0.2.0
  - pyyaml >=5.3.1,<6

  # Test Requirements (setup.py:test_requirements)
  - pytest >=3
  - pytest-cov

  # Documentation Requirements (setup.py:doc_requirements)
  - sphinx
  - sphinx-click
  - watchdog

  # Dev Workflow requirements
  - pre-commit
  - black
  - flake8
  - ipython
  - keyring
  - twine<|MERGE_RESOLUTION|>--- conflicted
+++ resolved
@@ -1,9 +1,4 @@
-<<<<<<< HEAD
-name: gittr-dev
-=======
-
 name: ght-dev
->>>>>>> bf40da7f
 channels:
   - zeroae
   - conda-forge
